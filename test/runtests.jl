--- conflicted
+++ resolved
@@ -1,36 +1,14 @@
-<<<<<<< HEAD
 using Knet, Test
 
 @testset "Knet" begin
 
-#                            commit e3a 9.2 8.3 8.3 6cb 6cb 8.6 6cb 6cb
-#                           machine  sc tig ai5 ai4 tr5 tr4 aws osx os4
-@time include("gpu.jl")           #   2   6   1   1   0   0   2   0   0
-@time include("serialize.jl")     #   1
-@time include("distributions.jl") #   1   2   1   1   2   1   3   3   2
-@time include("dropout.jl")       #   8   5                   2
-@time include("loss.jl")          #  20  10                   4
-@time include("karray.jl")        #  21  55  19  12   -   -  21   -   0
-@time include("batchnorm.jl")     #  22  93
-@time include("linalg.jl")        #  22  62  24  14  22   7  28  33  19
-# @time include("jld.jl")           #  26
-@time include("rnn.jl")           #  41  81                  12
-@time include("conv.jl")          #  51 107  22  12  62  47  26  44  16
-@time include("reduction.jl")     #  55 106  40  21  29  11  57  55  29
-@time include("update.jl")        #  60  61  29  26 100  22  72  25  23
-@time include("broadcast.jl")     #  80  56  34  19 491 119  51  53  25
-@time include("unary.jl")         # 103 122  42   6  36   4  56  67  11
-
-end
-=======
 #                            commit c6a 0b5 e3a 9.2 8.3 8.3 6cb 6cb 8.6 6cb 6cb
 #                           machine rzr  sc  sc tig ai5 ai4 tr5 tr4 aws osx os4
-@time include("kptr.jl")          #   4   3   8  16   1   1   0   0  20   0   0
 @time include("gpu.jl")           #   1   2   2   6   1   1   0   0   2   0   0
 @time include("distributions.jl") #   1   1   1   2   1   1   2   1   3   3   2
 @time include("dropout.jl")       #   1   2   8   5                   2
-@time include("bmm.jl")           #   3   9 
-@time include("jld.jl")           #  11   9  26
+@time include("bmm.jl")           #   3   9
+# @time include("jld.jl")           #  11   9  26
 @time include("serialize.jl")     #   2  11   1
 @time include("loss.jl")          #  13  19  20  10                   4
 @time include("linalg.jl")        #  17  22  22  62  24  14  22   7  28  33  19
@@ -42,4 +20,5 @@
 @time include("update.jl")        #  61  82  60  61  29  26 100  22  72  25  23
 @time include("binary.jl")        #  64  75  80  56  34  19 491 119  51  53  25
 @time include("unary.jl")         #  86 103 103 122  42   6  36   4  56  67  11
->>>>>>> 0a2320f8
+
+end