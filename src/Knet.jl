module Knet
<<<<<<< HEAD
using CuArrays
using Libdl
# using LinearAlgebra, Statistics, SpecialFunctions, Libdl
=======
>>>>>>> 0a2320f8

# To see debug output, start julia with `JULIA_DEBUG=Knet julia`
# To perform profiling, set ENV["KNET_TIMER"] to "true" and rebuild Knet. (moved this to gpu.jl)
# The @dbg macro below evaluates `ex` only when debugging. The @debug macro prints stuff as documented in Julia.
macro dbg(ex); :(if Base.CoreLogging.current_logger_for_env(Base.CoreLogging.Debug,:none,Knet)!==nothing; $(esc(ex)); end); end

export		# ref:reference.md tut:tutorial
    accuracy,	# ref, tut
    adadelta!,	# ref
    Adadelta,	# ref
    adadelta,	# ref
    adagrad!,	# ref
    Adagrad,	# ref
    adagrad,	# ref
    adam!,	# ref
    Adam,	# ref
    adam,	# ref, tut
    AutoGrad,	# ref, tut
    batchnorm,	# ref
    bce,	# ref
    bilinear,	# ref
    bmm,	# ref
    bnmoments,	# ref
    bnparams,	# ref
    cat1d,	# ref
    conv4,	# ref, tut
    converge!,	# ref
    converge,	# ref, tut
    cpucopy,	# ref
    #Data,	# tut, use Knet.Data
    deconv4,	# ref
    @diff,	# ref, tut
    #dir,	# ref, tut, use Knet.dir
    dropout,	# ref, tut
    elu,	# ref
    #epochs,	# deprecated, use repeat(data,n)
    gaussian,	# ref
    #gc,  	# ref, tut, use Knet.gc
    #@gheck,	# ref, use AutoGrad.@gcheck
    goldensection, # ref
    gpu,	# ref, tut
    gpucopy,	# ref
    grad,	# ref, tut
    gradloss,	# ref
    hyperband,	# ref
    invx,	# ref
    KnetArray,	# ref, tut
    knetgc,     # deprecated, use Knet.gc
    #load,	# ref, tut
    #@load,	# ref
    logistic,	# ref
    logp,	# ref
    logsoftmax,	# ref
    logsumexp,	# ref
    mat,	# ref, tut
    minibatch,	# ref, tut
    #minimize!,	# use sgd!, adam! etc.
    #minimize,	# use sgd, adam etc.
    momentum!,	# ref
    Momentum,	# ref
    momentum,	# ref
    nesterov!,	# ref
    Nesterov,	# ref
    nesterov,	# ref
    nll,	# ref, tut
    optimizers,	# deprecated, use sgd etc.
    Param,	# ref, tut
    param,	# ref, tut
    param0,	# ref, tut
    params,	# ref, tut
    pool,	# ref, tut
    #@primitive, # ref, use AutoGrad.@primitive
    progress!,	# ref, tut
    progress,	# ref, tut
    relu,	# ref, tut
    rmsprop!,	# ref
    Rmsprop,	# ref
    rmsprop,	# ref
    RNN,	# ref, tut
    rnninit,    # deprecated, use RNN
    rnnparam,	# ref, rnnparam(r,w,l,i,d) deprecated, use rnnparam(r,l,i,d)
    rnnparams,	# ref, rnnparams(r,w) deprecated, use rnnparams(r)
    #save,	# ref, tut, use Knet.save
    #@save,	# ref, use Knet.@save
    #seed!,	# ref, use Knet.seed!
    selu,	# ref
    setseed,	# deprecated, use Knet.seed!
    sgd!,	# ref
    SGD,	# ref
    Sgd,	# deprecated, use SGD
    sgd,	# ref, tut
    sigm,	# ref
    softmax,	# ref
    train!,	# deprecated, use sgd, adam etc.
    #train,	# deprecated, use sgd, adam etc.
    training,	# ref, tut
    unpool,	# ref
    update!,	# ref
    #updates,	# deprecated, use take(cycle(data),n)
    value,	# ref, tut
    xavier,	# ref, tut
    #@zerograd, # ref, use AutoGrad.@zerograd
    zeroone	# ref, tut

using AutoGrad
include("gpu.jl");              # gpu
include("uva.jl")
<<<<<<< HEAD
include("karray.jl");           export KnetArray
=======
include("kptr.jl");
include("karray.jl");           # KnetArray
>>>>>>> 0a2320f8
include("gcnode.jl");
include("ops.jl");
include("unary.jl");            # relu, sigm, invx, elu, selu
include("binary.jl");           # elementwise broadcasting operations
include("reduction.jl");        # sum, max, mean, etc.
include("linalg.jl");           # mat # matmul, axpy!, transpose, (i)permutedims
include("bmm.jl");              # bmm # matmul, axpy!, transpose, (i)permutedims
include("conv.jl");             # conv4, pool, deconv4, unpool
include("batchnorm.jl");        # batchnorm, bnmoments, bnparams
include("rnn.jl");              # RNN, rnnparam, rnnparams
include("data.jl");             # Data, minibatch
include("progress.jl");         # progress, progress!
include("train.jl");		# train, train!, minimize, minimize!, converge, converge!, param, param0
include("loss.jl");             # logp, logsoftmax, logsumexp, softmax, nll, logistic, bce, accuracy, zeroone # TODO: PR
include("dropout.jl");          # dropout
include("update.jl"); 		# SGD, Sgd, sgd, sgd!, Momentum, momentum, momentum!, Nesterov, nesterov, nesterov!, Adam, adam, adam!, Adagrad, adagrad, adagrad!, Adadelta, adadelta, adadelta!, Rmsprop, rmsprop, rmsprop!, update!, optimizers
include("distributions.jl"); 	# gaussian, xavier, bilinear
include("random.jl");           # setseed  # TODO: deprecate setseed
include("hyperopt.jl");         # hyperband, goldensection
include("serialize.jl");        # gpucopy,cpucopy
include("jld.jl");              # load, save, @load, @save; not exported use with Knet. prefix.


"""
    Knet.dir(path...)

Construct a path relative to Knet root.

# Example
```julia
julia> Knet.dir("examples","mnist.jl")
"/home/dyuret/.julia/v0.5/Knet/examples/mnist.jl"
```
"""
dir(path...) = joinpath(dirname(@__DIR__),path...)


# See if we have a gpu at initialization:
function __init__()
    try
        r = gpu(true)
        # info(r >= 0 ? "Knet using GPU $r" : "No GPU found, Knet using the CPU")
    catch e
        gpu(false)
        # warn("Knet using the CPU: $e")
    end
end

# @use X,Y,Z calls using on packages installing them if necessary. (WIP)
# 1. still need "using Knet"
# 2. Pkg.insalled gives false for stdlib packages.
# macro use(ps)
#     if isa(ps, Symbol); ps = Expr(:tuple,ps); end
#     a = map(ps.args) do p
#         s=string(p)
#         esc(:(haskey(Pkg.installed(),$s)||Pkg.add($s); using $p))
#     end
#     Expr(:block,:(using Pkg),a...)
# end
# export @use

#using  AutoGrad: @diff, Param, params, grad, gradloss, value, cat1d, @primitive, @zerograd, @primitive1, @zerograd1, forw, back, Value, AutoGrad
#export AutoGrad, @diff, Param, params, grad, gradloss, value, cat1d #@primitive, @zerograd, @primitive1, @zerograd1, forw, back, Value, getval

end # module<|MERGE_RESOLUTION|>--- conflicted
+++ resolved
@@ -1,10 +1,6 @@
 module Knet
-<<<<<<< HEAD
+
 using CuArrays
-using Libdl
-# using LinearAlgebra, Statistics, SpecialFunctions, Libdl
-=======
->>>>>>> 0a2320f8
 
 # To see debug output, start julia with `JULIA_DEBUG=Knet julia`
 # To perform profiling, set ENV["KNET_TIMER"] to "true" and rebuild Knet. (moved this to gpu.jl)
@@ -112,12 +108,7 @@
 using AutoGrad
 include("gpu.jl");              # gpu
 include("uva.jl")
-<<<<<<< HEAD
-include("karray.jl");           export KnetArray
-=======
-include("kptr.jl");
 include("karray.jl");           # KnetArray
->>>>>>> 0a2320f8
 include("gcnode.jl");
 include("ops.jl");
 include("unary.jl");            # relu, sigm, invx, elu, selu
