--- conflicted
+++ resolved
@@ -26,12 +26,8 @@
 include("cuda22.jl")            # array,array->array (linear algebra)
 include("cuda44.jl")            # convolution and pooling
 include("gradcheck.jl")         # gradient check
-<<<<<<< HEAD
-include("update.jl")		# update functions
+include("update.jl")		        # update functions
 include("distributions.jl")     # distributions
-=======
-include("update.jl")		        # update functions
->>>>>>> b6b1b5b6
 
 export gaussian, xavier, bilinear # export distributions
 export Sgd, Momentum, Adam, Adagrad, Adadelta, Rmsprop, update!
