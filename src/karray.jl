"""

    KnetArray{T}(undef,dims)
    KnetArray(a::AbstractArray)
    Array(k::KnetArray)

Container for GPU arrays that supports most of the AbstractArray
interface.  The constructor allocates a KnetArray in the currently
active device, as specified by `gpu()`.  KnetArrays and Arrays can be
converted to each other as shown above, which involves copying to and
from the GPU memory.  Only Float32/64 KnetArrays are fully supported.

Important differences from the alternative CudaArray are: (1) a custom
memory manager that minimizes the number of calls to the slow
cudaMalloc by reusing already allocated but garbage collected GPU
pointers.  (2) a custom getindex that handles ranges such as `a[5:10]`
as views with shared memory instead of copies.  (3) custom CUDA
kernels that implement elementwise, broadcasting, and reduction
operations.

# Supported functions:

* Indexing: getindex, setindex! with the following index types:
  * 1-D: Real, Colon, OrdinalRange, AbstractArray{Real}, AbstractArray{Bool}, CartesianIndex, AbstractArray{CartesianIndex}, EmptyArray, KnetArray{Int32} (low level), KnetArray{0/1} (using float for BitArray) (1-D includes linear indexing of multidimensional arrays)
  * 2-D: (Colon,Union{Real,Colon,OrdinalRange,AbstractVector{Real},AbstractVector{Bool},KnetVector{Int32}}), (Union{Real,AbstractUnitRange,Colon}...) (in any order)
  * N-D: (Real...)

* Array operations: ==, !=, cat, convert, copy, copyto!, deepcopy,
  display, eachindex, eltype, endof, fill!, first, hcat, isapprox,
  isempty, length, ndims, one, ones, pointer, rand!, randn!, reshape,
  similar, size, stride, strides, summary, vcat, vec, zero.
  (cat(x,y,dims=i) supported for i=1,2.)

* Math operators: (-), abs, abs2, acos, acosh, asin, asinh, atan,
  atanh, cbrt, ceil, cos, cosh, cospi, erf, erfc, erfcinv, erfcx,
  erfinv, exp, exp10, exp2, expm1, floor, log, log10, log1p, log2,
  round, sign, sin, sinh, sinpi, sqrt, tan, tanh, trunc

* Broadcasting operators: (.*), (.+), (.-), (./), (.<), (.<=), (.!=),
  (.==), (.>), (.>=), (.^), max, min.  (Boolean operators generate
  outputs with same type as inputs; no support for KnetArray{Bool}.)

* Reduction operators: countnz, maximum, mean, minimum, prod, sum,
  sumabs, sumabs2, norm.

* Linear algebra: (*), axpy!, permutedims (up to 5D), transpose

* Knet extras: relu, sigm, invx, logp, logsumexp, conv4, pool,
  deconv4, unpool, mat, update! (Only 4D/5D, Float32/64 KnetArrays
  support conv4, pool, deconv4, unpool)

# Memory management

Knet models do not overwrite arrays which need to be preserved for
gradient calculation.  This leads to a lot of allocation and regular
GPU memory allocation is prohibitively slow. Fortunately most models
use identically sized arrays over and over again, so we can minimize
the number of actual allocations by reusing preallocated but garbage
collected pointers.

When Julia gc reclaims a KnetArray, a special finalizer keeps its
pointer in a table instead of releasing the memory.  If an array with
the same size in bytes is later requested, the same pointer is reused.
The exact algorithm for allocation is:

1. Try to find a previously allocated and garbage collected pointer in
   the current device. (0.5 μs)

2. If not available, try to allocate a new array using cudaMalloc. (10
   μs)

3. If not successful, try running gc() and see if we get a pointer of
   the right size. (75 ms, but this should be amortized over all
   reusable pointers that become available due to the gc)

4. Finally if all else fails, clean up all saved pointers in the
   current device using cudaFree and try allocation one last
   time. (25-70 ms, however this causes the elimination of all
   reusable pointers)

"""
mutable struct KnetArray{T,N} # <: AbstractArray{T,N} (TODO)
    ptr::CuArray{T,N}
    dims::NTuple{N,Int}
end

# Note: I removed <: AbstractArray{T,N} after I painfully discovered
# some inefficient AbstractArray methods inherited unintentionally.
# It is better to define a few extra methods to keep a tighter control
# on what methods exactly get called for KnetArrays.

# TODO: Let's see if this keeps it under control:
import Base: getindex, setindex!, iterate, IndexStyle
IndexStyle(::Type{<:KnetArray})=IndexLinear()
# TODO: do we need more defensive methods here?  broadcasted, materialize etc?

# Aliases:

const KnetMatrix{T} = KnetArray{T,2}
const KnetVector{T} = KnetArray{T,1}
const KnetVecOrMat{T} = Union{KnetVector{T}, KnetMatrix{T}}

# Constructors:
# Internal constructor defines KnetArray{T,N}(ptr,dims)

KnetArray(x::CuArray) = KnetArray{eltype(x),ndims(x)}(x, size(x))

# These define KnetArray{T,N}(undef,dims) and KnetArray{T,N}(undef,d...)
KnetArray{T,N}(::UndefInitializer, d::Vararg{Int,N}) where {T,N} = KnetArray{T,N}(CuArray{T}(undef, d), d)
KnetArray{T,N}(::UndefInitializer, d::NTuple{N,Int}) where {T,N} = KnetArray{T,N}(CuArray{T}(undef, d), d)
KnetArray{T,N}(::UndefInitializer, d::Vararg{Integer,N}) where {T,N} = KnetArray{T,N}(CuArray{T}(undef, d), convert(NTuple{N,Int},d))
KnetArray{T,N}(::UndefInitializer, d::NTuple{N,Integer}) where {T,N} = KnetArray{T,N}(CuArray{T}(undef, d), convert(NTuple{N,Int},d))

# These define KnetArray{T}(undef,dims) and KnetArray{T}(undef,d...)
KnetArray{T}(::UndefInitializer, d::Vararg{Int,N}) where {T,N} = KnetArray{T,N}(CuArray{T}(undef, d), d)
KnetArray{T}(::UndefInitializer, d::NTuple{N,Int}) where {T,N} = KnetArray{T,N}(CuArray{T}(undef, d), d)
KnetArray{T}(::UndefInitializer, d::Vararg{Integer,N}) where {T,N} = KnetArray{T,N}(CuArray{T}(undef, Int.(d)), convert(NTuple{N,Int},d))
KnetArray{T}(::UndefInitializer, d::NTuple{N,Integer}) where {T,N} = KnetArray{T,N}(CuArray{T}(undef, Int.(d)), convert(NTuple{N,Int},d))

Base.copy(x::KnetArray) = KnetArray(copy(x.ptr))

# KnetArray(::KnetArray) creates a copy, convert returns an alias if possible
KnetArray(A::KnetArray{T,N})    where {T,N}   = KnetArray{T,N}(A)
KnetArray{T}(A::KnetArray{S,N}) where {T,N,S} = KnetArray{T,N}(A)
KnetArray{T,N}(x::KnetArray{T,N}) where {T,N} = copyto!(KnetArray{T}(undef,size(x)), x)
KnetArray{T,N}(x::KnetArray{S,N}) where {T,N,S} = copyto!(KnetArray{T}(undef,size(x)), x)

# KnetArray(::AbstractArray)
KnetArray(A::AbstractArray{T,N})    where {T,N}   = KnetArray{T,N}(A)
KnetArray{T}(A::AbstractArray{S,N}) where {T,N,S} = KnetArray{T,N}(A)
KnetArray{T,N}(x::AbstractArray{S,N}) where {T,N,S} = copyto!(KnetArray{T}(undef,size(x)), x)

# Array(::KnetArray)
import Base: Array
Array(A::KnetArray{T,N})    where {T,N}   = Array{T,N}(A)
Array{T}(A::KnetArray{S,N}) where {T,N,S} = Array{T,N}(A)
Array{T,N}(x::KnetArray{S,N}) where {T,N,S} = convert(Array{T,N}, copyto!(Array{S}(undef,size(x)), x))

gc(dev = gpu()) = CuArrays.reclaim(true)

# Conversions:
import Base: convert
# KnetArray <- KnetArray
convert(::Type{KnetArray}, x::KnetArray{T,N}) where {T,N} = x
convert(::Type{KnetArray{T}}, x::KnetArray{T,N}) where {T,N} = x
convert(::Type{KnetArray{T,N}}, x::KnetArray{T,N}) where {T,N} = x
convert(::Type{KnetArray{T}}, x::KnetArray{S,N}) where {T,N,S} = convert(KnetArray{T,N}, x)
convert(::Type{KnetArray{T,N}}, x::KnetArray{S,N}) where {T,N,S} = convert(KnetArray{T,N},convert(Array{S,N}, x))

# KnetArray <- AbstractArray
convert(::Type{KnetArray}, x::AbstractArray{T,N}) where {T,N} = convert(KnetArray{T,N}, x)
convert(::Type{KnetArray{T}}, x::AbstractArray{S,N}) where {T,N,S} = convert(KnetArray{T,N}, x)
convert(::Type{KnetArray{T,N}}, x::AbstractArray{S,N}) where {T,N,S} = copyto!(KnetArray{T,N}(undef,size(x)), convert(Array{T,N},x))

# Array <- KnetArray
convert(::Type{Array}, x::KnetArray{T,N}) where {T,N} = convert(Array{T,N}, x)
convert(::Type{Array{T}}, x::KnetArray{S,N}) where {T,N,S} = convert(Array{T,N}, x)
convert(::Type{Array{T,N}}, x::KnetArray{S,N}) where {T,N,S} = convert(Array{T,N},Array(x))

# Ptr <- KnetArray
import Base: cconvert, unsafe_convert, pointer
pointer(a::KnetArray{T}, i::Integer = 1) where {T} = convert(Ptr{T}, a.ptr.buf.ptr + a.ptr.offset + i - 1)
cconvert(::Type{Ptr{T}}, a::KnetArray) where {T} = pointer(a)
unsafe_convert(::Type{Ptr{T}}, a::KnetArray{T}) where T = pointer(a)

# Reshape:
import Base: reshape, vec
reshape(a::KnetArray, dims::Dims) = KnetArray(reshape(a.ptr, dims))
reshape(a::KnetArray{<:Any,1}, dims::Tuple{Int64}) =
  length(a) == dims[1] ? a : error("Length must match in reshape")

reshape(a::KnetArray, dims::Union{Int,Colon}...) = reshape(a, dims)
reshape(a::KnetArray, dims::Tuple{Vararg{Union{Int,Colon}}}) = reshape(a, Base._reshape_uncolon(a, dims))

vec(a::KnetArray) = reshape(a, length(a))

if isdefined(AutoGrad,:Arg); @eval begin  # TODO: deprecate in next AutoGrad version.
    using AutoGrad: Arg
end; end

# AbstractArray interface
import Base: eachindex, eltype, lastindex, fill!, first, isempty, length, ndims, one, ones, similar, size, stride, strides, zero, (==), isapprox #, linearindexing
eachindex(a::KnetArray) = (1:length(a))
eltype(::KnetArray{T}) where {T}=T
eltype(::Type{KnetArray{T}}) where {T} = T
eltype(::Type{KnetArray{T,n}}) where {T,n} = T
lastindex(a::KnetArray) = length(a)
lastindex(a::KnetArray,d) = size(a,d)
fill!(a::KnetArray{T},x) where {T}=(a[:] .= T(x);a)
first(a::KnetArray) = a[1]
# AutoGrad leaves `first` as a compound proc calling start which doesn't work with KnetArrays
@primitive  first(x::KnetArray),dy,y  AutoGrad.ungetindex(x,dy,1)
isempty(a::KnetArray) = (0==length(a))
length(a::KnetArray)=prod(size(a))
# linearindexing(::KnetArray)=Base.LinearFast() # deprecated in Julia6
ndims(a::KnetArray{T,N}) where {T,N}=N
ones(a::KnetArray{T}) where {T}=fill!(similar(a),one(T))
similar(a::KnetArray, T, dims::Dims)      = KnetArray{T}(undef,dims)
similar(a::KnetArray, T, dims::Int...)    = similar(a, T, dims)
similar(a::KnetArray, T)                  = similar(a, T, size(a))
similar(a::KnetArray{T}) where {T}               = similar(a, T, size(a))
similar(a::KnetArray{T}, dims::Dims) where {T}   = similar(a, T, dims)
similar(a::KnetArray{T}, dims::Int...) where {T} = similar(a, T, dims)
size(a::KnetArray)=a.dims
size(a::KnetArray{T,N},i::Integer) where {T,N}=(if i>N; 1; else; size(a)[i]; end)
stride(a::KnetArray{T,N},i::Integer) where {T,N}=(if i>N; length(a); else; s=1; for n=1:(i-1); s*=size(a,n); end; s; end)
strides(a::KnetArray{T,N}) where {T,N}=ntuple(n->stride(a,n), N)
zero(a::KnetArray{T}) where {T}=fill!(similar(a),zero(T))

# Comparisons
(==)(a::KnetArray{T},b::KnetArray{T}) where {T}=(size(a)==size(b) && norm(a-b)==0)
(==)(a::AbstractArray,b::KnetArray)=(size(a)==size(b) && a==Array(b))
(==)(a::KnetArray,b::AbstractArray)=(size(a)==size(b) && Array(a)==b)
# Adapted from base/linalg/generic.jl:589
isapprox(a::KnetArray{T}, b::KnetArray{T}; rtol=sqrt(eps(T)), atol=T(0)) where {T} =(size(a)==size(b) && norm(a-b) <= atol + rtol * max(norm(a), norm(b)))
isapprox(a::AbstractArray,b::KnetArray;o...)=(size(a)==size(b) && isapprox(a,Array(b);o...))
isapprox(a::KnetArray,b::AbstractArray;o...)=(size(a)==size(b) && isapprox(Array(a),b;o...))



# Concatenation:
import Base: hcat, vcat, cat

# Need to extend cat definitions from AutoGrad/src/base/abstractarray.jl:
const NAVK = Union{Number,AbstractArray,AutoGrad.Value,KnetArray}
cat(X::NAVK...; dims) = AutoGrad.forw(cat,X...;dims=dims)
if isdefined(AutoGrad,:Arg); @eval begin
    AutoGrad.back(::typeof(cat),::Type{Arg{N}},y1::NAVK,y::NAVK,x::NAVK...; dims) where {N}=AutoGrad.uncat(y1,N,dims,x...)
end; else; @eval begin
    AutoGrad.back(::typeof(cat),::Val{N},y1::NAVK,y::NAVK,x::NAVK...; dims) where {N}=AutoGrad.uncat(y1,N,dims,x...)
end; end

# Benchmarks in μs for hcat and vcat: a=rand(1000,1000) v=rand(1000), t=v'
#		cpu	gpu	g->c->g	vkernel
# hcat(a,a)	2350	225	16160
# hcat(a,v)	1230	115	6490
# hcat(v,a)	1220	120	6490
# hcat(v,v)	3.53	12.53	48.49
# vcat(a,a)	2630	10980	16590	665
# vcat(a,t)	1350	10860	6550	338
# vcat(t,a)	1360	10850	6570	338
# vcat(v,v)	2.13	12.33	45.40	13.58

# setindex! methods called by hcat/vcat:
# hcat(v,v): I = (Colon(),1:1) I = (Colon(),2:2)
# vcat(v,v): uses single index
# hcat(m,m): I = (Colon(),1:5) I = (Colon(),6:10)
# vcat(m,m): I = (1:3,Colon()) I = (4:6,Colon())

# based on typed_hcat{T}(::Type{T}, A::AbstractVecOrMat...) in base/abstractarray.jl:996
function hcat(A::KnetVecOrMat{T}...) where {T}
    nargs = length(A)
    nrows = size(A[1], 1)
    ncols = 0
    for j = 1:nargs
        Aj = A[j]
        if size(Aj, 1) != nrows
            throw(ArgumentError("number of rows of each array must match (got $(map(x->size(x,1), A)))"))
        end
        nd = ndims(Aj)
        ncols += (nd==2 ? size(Aj,2) : 1)
    end
    B = similar(A[1], nrows, ncols)
    pos = 1
    for k = 1:nargs
        Ak = A[k]
        n = length(Ak)
        copyto!(B, pos, Ak, 1, n)
        pos += n
    end
    return B
end

function vcat(A::KnetVector{T}...) where {T}
    nargs = length(A)
    nrows = 0
    for a in A
        nrows += length(a)
    end
    B = similar(A[1], nrows)
    pos = 1
    for k = 1:nargs
        Ak = A[k]
        n = length(Ak)
        copyto!(B, pos, Ak, 1, n)
        pos += n
    end
    return B
end

function vcat(A::KnetVecOrMat{T}...) where {T}
    nargs = length(A)
    nrows = sum(a->size(a, 1), A)::Int
    ncols = size(A[1], 2)
    for j = 2:nargs
        if size(A[j], 2) != ncols
            throw(ArgumentError("number of columns of each array must match (got $(map(x->size(x,2), A)))"))
        end
    end
    B = similar(A[1], nrows, ncols)
    pos = 1
    for k = 1:nargs
        Ak = A[k]
        p1 = pos+size(Ak,1)-1
        B[pos:p1, :] = Ak
        pos = p1+1
    end
    return B
end

function cat(a1::KnetVecOrMat{T}, a::KnetVecOrMat{T}...; dims) where {T}
    if     dims==1 || dims==Val(1); vcat(a1, a...)
    elseif dims==2 || dims==Val(2); hcat(a1, a...)
    else error("cat(a...;dims=$dims) not implemented.")
    end
end

# Avoid using Base for unimplemented cat methods:

using AutoGrad: NA # Union{Number,AbstractArray}
const NAK = Union{Number,AbstractArray,KnetArray}
cat(a::NA, as::NA...; dims)=Base._cat(dims, a, as...)
cat(a::NAK, as::NAK...; dims)=throw(MethodError(cat, (a, as...)))
hcat(a::NA, as::NA...)=cat(a,as...; dims=2)
hcat(a::NAK, as::NAK...)=throw(MethodError(hcat, (a, as...)))
vcat(a::NA, as::NA...)=cat(a,as...; dims=1)
vcat(a::NAK, as::NAK...)=throw(MethodError(vcat, (a, as...)))

# Ambiguity fix for abstractarray.jl:1066-1072
using Base: hvcat_fill, promote_typeof
vcat(X::Number, Xs::Number...) = hvcat_fill(Array{promote_typeof(X, Xs...)}(undef,1+length(Xs)), (X, Xs...))
hcat(X::Number, Xs::Number...) = hvcat_fill(Array{promote_typeof(X, Xs...)}(undef,1,1+length(Xs)), (X, Xs...))

function Base.copyto!(a::KnetArray, b::KnetArray)
  copyto!(a.ptr, b.ptr)
  return a
end

function Base.copyto!(a::KnetArray, b::AbstractArray)
  copyto!(a.ptr, b)
  return a
end

function Base.copyto!(a::AbstractArray, b::KnetArray)
  copyto!(a, b.ptr)
  return a
end


function Base.copyto!(x::KnetArray, a::Integer, y::KnetArray, b::Integer, c::Integer)
  copyto!(x.ptr, a, y.ptr, b, c)
  return x
end


# This will make deepcopy work properly
Base.deepcopy_internal(x::KnetArray, s::IdDict)=if haskey(s,x); s[x]; else; copy(x); end

function cudadir(a,b)
    deva = isa(a,KnetArray) && a.ptr.dev >= 0
    devb = isa(b,KnetArray) && b.ptr.dev >= 0
    if !deva && !devb; return 0
    elseif deva && !devb; return 1
    elseif !deva && devb; return 2
    elseif deva && devb;  return 3
    end
end

# Array/KnetArray Transfer

# This works but unnecessarily defines new functions:
# cpu2gpu(x::Array)=KnetArray(x)
# @primitive cpu2gpu(x),dy,y (gpu2cpu(dy))
# gpu2cpu(x::KnetArray)=Array(x)
# @primitive gpu2cpu(x),dy,y (cpu2gpu(dy))

# This does not work because !isa(Array,Function)
# @primitive  KnetArray(x::Array),dy  Array(dy)
# @primitive  Array(x::KnetArray),dy  KnetArray(dy)

# This does not work, parametric methods not yet supported, also unnecessary first arg gradient.
# @primitive convert{A<:AbstractArray,K<:KnetArray}(T::Type{K}, x::Value{A}),dy 0 Array(dy)
# @primitive convert{A<:AbstractArray,K<:KnetArray}(T::Type{A}, x::Value{K}),dy 0 KnetArray(dy)

# So we will define gradients for convert, KnetArray, Array manually:
Base.Array(x::AutoGrad.Value{K}) where {K<:KnetArray}=convert(Array,x)
KnetArray(x::AutoGrad.Value{A}) where {A<:AbstractArray}=convert(KnetArray,x)
convert(::Type{A},x::AutoGrad.Value{K}) where {A<:AbstractArray,K<:KnetArray}=AutoGrad.forw(convert,A,x)
convert(::Type{K},x::AutoGrad.Value{A}) where {A<:AbstractArray,K<:KnetArray}=AutoGrad.forw(convert,K,x)
if isdefined(AutoGrad,:Arg); @eval begin
    AutoGrad.back(::typeof(convert),::Type{Arg{2}},dy,y,T,x) = convert(typeof(value(x)),dy)
end; else; @eval begin
    AutoGrad.back(::typeof(convert),::Val{2},dy,y,T,x) = convert(typeof(value(x)),dy)
end; end

# This gives ambiguity errors:
# @primitive convert(t::Type,x::KnetArray),dy  nothing  convert(KnetArray,dy)
# @primitive convert(t::Type{KnetArray},x::AbstractArray),dy  nothing  convert(Array,dy)

<<<<<<< HEAD
knetwrap(x::CuArray) = KnetArray(x)
knetwrap(x) = x
=======
### INDEXING
## Indexing with Real
## Indexing with Tuple{Real}
## Indexing with CartesianIndex: calls Tuple{Real}
## Indexing with AbstractUnitRange
## Indexing with Colon
## Indexing with KnetArray{Int32}: low level, only Int32 supported, no bound checking
## Indexing with (Colon,KnetArray{Int32})
## Indexing with (KnetArray{Int32},Colon)
## Indexing with AbstractArray{Real} calls KnetArray{Int32} after boundchecking
## Indexing with AbstractArray{CartesianIndex} calls AbstractArray{Real}
## Indexing with Empty Array or other unrecognized AbstractArray calls AbstractArray{Real}
## Indexing with (Colon,AbstractVector{Real}) calls (Colon,KnetArray{Int32}) after bound checking
## Indexing with (AbstractVector{Real},Colon) calls (KnetArray{Int32},Colon) after bound checking
## Indexing with StepRange calls AbstractArray{Real}
## Indexing with (StepRange,Colon) calls (AbstractArray{Real},Colon)
## Indexing with (Colon,StepRange) calls (Colon,AbstractArray{Real})
## Indexing with AbstractArray{Bool} calls KnetArray{Int32}; no need for bound checking
## Indexing with (Colon,AbstractVector{Bool}) calls (Colon,KnetArray{Int32}); no need for bound checking
## Indexing with (AbstractVector{Bool},Colon) calls (KnetArray{Int32},Colon); no need for bound checking
## Indexing with KnetArray{T} for logicals calls KnetArray{Int32}
## Indexing with Pair{Union{Real,AbstractUnitRange,Colon}}


import Base: getindex, setindex!, unsafe_getindex, unsafe_setindex!

## Indexing with Real

function getindex(A::KnetArray{T}, I::Real) where {T}
    J = Int(I)
    if !(1 <= J <= length(A)); throw(BoundsError(A,J)); end
    _unsafe_copy!(T[0], 1, A, J, 1)[1]
end

function setindex!(A::KnetArray{T}, v, I::Real) where {T}
    J = Int(I)
    if !(1 <= J <= length(A)); throw(BoundsError(A,J)); end
    _unsafe_copy!(A, J, T[v], 1, 1)
    return A
end

## Indexing with Tuple{Real}
# Julia #14770
# If I is shorter than ndims(A) but longer than 1 the remaining indices assumed =1
# Also extra 1's at the end of I are ignored

function getindex(A::KnetArray{T}, I::Real...) where {T}
    J = ntuple(i->Int(I[i]), length(I)) # deprecated: Base.to_indexes(I...)
    @inbounds for j=1:length(J)
        if !(1 <= J[j] <= size(A,j)); throw(BoundsError(A,J)); end
    end
    i = (LinearIndices(size(A)))[J...]
    _unsafe_copy!(T[0], 1, A, i, 1)[1]
end

function setindex!(A::KnetArray{T}, v, I::Real...) where {T}
    J = ntuple(i->Int(I[i]), length(I)) # deprecated: Base.to_indexes(I...)
    @inbounds for j=1:length(J)
        if !(1 <= J[j] <= size(A,j)); throw(BoundsError(A,J)); end
    end
    i = (LinearIndices(size(A)))[J...]
    _unsafe_copy!(A, i, T[v], 1, 1)
    return A
end

## Indexing with CartesianIndex: calls Tuple{Real}

function getindex(A::KnetArray{T}, c::CartesianIndex) where {T}
    getindex(A, c.I...)
end

function setindex!(A::KnetArray{T}, v, c::CartesianIndex) where {T}
    setindex!(A, v, c.I...)
end

## Indexing with AbstractUnitRange
# We will implement indexing ranges as views not copies, if possible (when contiguous).
# For contiguous memory without stride all but the last >1 dimension must be full
# The original getindex(a,i:j...) for AbstractArray copies:
# function _getindex(l::LinearIndexing, A::AbstractArray, I::Union{Real, AbstractArray, Colon}...)
# in abstractarray.jl:487,multidimensional.jl:184.

function getindex(A::KnetArray{T}, I::AbstractUnitRange) where {T}
    if !(1 <= first(I) <= last(I) <= length(A)); throw(BoundsError(A,I)); end
    off = 1+(first(I)-1)*sizeof(T)
    len = length(I)*sizeof(T)
    ptr = KnetPtr(A.ptr, off, len)
    KnetArray{T,1}(ptr, (length(I),))
end

# Efficient fill:
for S in (32,64); T = Symbol("Float$S"); F = "fill_$S"
    @eval function unsafe_setindex!(a::KnetArray{$T},v::$T,I::AbstractUnitRange)
        @knet8($F,(Cint,$T,Ptr{$T}),length(I),v,pointer(a,first(I)))
        return a
    end
end

function setindex!(A::KnetArray{T}, v::Real, I::AbstractUnitRange) where {T}
    if !(1 <= first(I) <= last(I) <= length(A)); throw(BoundsError(A,I)); end
    if length(I)==0; return A; end
    unsafe_setindex!(A,T(v),I)
    return A
end

function setindex!(A::KnetArray{T}, v::Real, I::AbstractUnitRange{Bool}) where {T} # julia4 ambig fix
    if !(1 <= first(I) <= last(I) <= length(A)); throw(BoundsError(A,I)); end
    if length(I)==0; return A; end
    unsafe_setindex!(A,T(v),I)
    return A
end

function setindex!(A::KnetArray{T}, v, I::AbstractUnitRange) where {T}
    if !(1 <= first(I) <= last(I) <= length(A)); throw(BoundsError(A,I)); end
    if length(v)!=length(I); throw(DimensionMismatch()); end
    if length(I)==0; return A; end
    if eltype(v)!=T; v = convert(Array{T},v); end
    _unsafe_copy!(A,first(I),v,1,length(I))
    return A
end

## Indexing with Colon
# Note that getindex(a,:) returns a view not a copy

function getindex(A::KnetArray, I::Colon)
    reshape(A,length(A))
end

function setindex!(A::KnetArray{T}, v::Real, I::Colon) where {T}
    if length(A)==0; return A; end
    unsafe_setindex!(A, T(v), 1:length(A))
    return A
end

function setindex!(A::KnetArray{T}, v, I::Colon) where {T}
    if length(v)!=length(A); throw(DimensionMismatch()); end
    if length(v)==0; return A; end
    if eltype(v)!=T; v = convert(Array{T},v); end
    _unsafe_copy!(A,1,v,1,length(A))
    return A
end

for F in (32,64); T=Symbol("Float$F"); @eval begin

## Indexing with KnetArray{Int32}: low level, only Int32 supported, no bounds checking

    function unsafe_getindex!(x::KnetArray{$T}, y::KnetArray{$T}, i::KnetArray{Int32})
        @knet8($("getents_$F"),(Cint,Ptr{Int},Ptr{$T},Ptr{$T}), length(i), i, x, y)
        return y
    end

    function unsafe_setindex!(x::KnetArray{$T}, y::$T, i::KnetArray{Int32})
        @knet8($("setent1_$F"),(Cint,Ptr{Int},Ptr{$T},$T), length(i), i, x, y)
        return x
    end

    function unsafe_setindex!(x::KnetArray{$T}, y::KnetArray{$T}, i::KnetArray{Int32})
        @knet8($("setents_$F"),(Cint,Ptr{Int},Ptr{$T},Ptr{$T}), length(i), i, x, y)
        return x
    end

## Indexing with (Colon,KnetArray{Int32})
# TODO: Just special case rows and columns in matrices until we have a more general solution

    function unsafe_getindex!(x::KnetMatrix{$T}, y::KnetMatrix{$T}, ::Colon, i::KnetVector{Int32})
        @knet8($("getcols_$F"),(Cint,Cint,Cint,Ptr{Int},Ptr{$T},Ptr{$T}),
               size(x,1), size(x,2), length(i), i, x, y)
        return y
    end

    function unsafe_setindex!(x::KnetMatrix{$T}, y::$T, ::Colon, i::KnetVector{Int32})
        @knet8($("setcol1_$F"),(Cint,Cint,Cint,Ptr{Int},Ptr{$T},$T),
               size(x,1), size(x,2), length(i), i, x, y)
        return x
    end

    function unsafe_setindex!(x::KnetMatrix{$T}, y::KnetMatrix{$T}, ::Colon, i::KnetVector{Int32})
        @knet8($("setcols_$F"),(Cint,Cint,Cint,Ptr{Int},Ptr{$T},Ptr{$T}),
               size(x,1), size(x,2), length(i), i, x, y)
        return x
    end

## Indexing with (KnetArray{Int32},Colon)

    function unsafe_getindex!(x::KnetMatrix{$T}, y::KnetMatrix{$T}, i::KnetVector{Int32}, ::Colon)
        @knet8($("getrows_$F"),(Cint,Cint,Cint,Ptr{Int},Ptr{$T},Ptr{$T}),
               size(x,1), size(x,2), length(i), i, x, y)
        return y
    end

    function unsafe_setindex!(x::KnetMatrix{$T}, y::KnetMatrix{$T}, i::KnetVector{Int32}, ::Colon)
        @knet8($("setrows_$F"),(Cint,Cint,Cint,Ptr{Int},Ptr{$T},Ptr{$T}),
               size(x,1), size(x,2), length(i), i, x, y)
        return x
    end

    function unsafe_setindex!(x::KnetMatrix{$T}, y::$T, i::KnetVector{Int32}, ::Colon)
        @knet8($("setrow1_$F"),(Cint,Cint,Cint,Ptr{Int},Ptr{$T},$T),
               size(x,1), size(x,2), length(i), i, x, y)
        return x
    end

end; end

# bound checking

function checkbetween(i::AbstractArray{I},lo::L,hi::H) where {I<:Integer,L<:Integer,H<:Integer}
    checkbetween(Array{Int32}(i),Int32(lo),Int32(hi))
end

function checkbetween(i::Array{Int32},lo::Int32,hi::Int32)
    @inbounds for ii in i
        if !(lo <= ii <= hi)
            throw(BoundsError(lo:hi, ii))
        end
    end
end

## Indexing with AbstractArray{Real} calls KnetArray{Int32} after boundchecking

function getindex(x::KnetArray{T}, i::AbstractArray{I}) where {T,I<:Real}
    y = similar(x, size(i))
    if isempty(y); return y; end
    i = Array{Int32}(i)
    checkbetween(i, 1, length(x))
    unsafe_getindex!(x,y,KnetArray{Int32}(i))
    return y
end

function setindex!(x::KnetArray{T}, y::Real, i::AbstractArray{I}) where {T,I<:Real}
    if isempty(i); return x; end
    i = Array{Int32}(i)
    checkbetween(i, 1, length(x))
    unsafe_setindex!(x,T(y),KnetArray{Int32}(i))
    return x
end

function setindex!(x::KnetArray{T}, y, i::AbstractArray{I}) where {T,I<:Real}
    if length(y) != length(i); throw(DimensionMismatch()); end
    if isempty(i); return x; end
    i = Array{Int32}(i)
    checkbetween(i, 1, length(x))
    unsafe_setindex!(x,KnetArray{T}(y),KnetArray{Int32}(i))
    return x
end

## Indexing with (Colon,AbstractVector{Real}) calls (Colon,KnetArray{Int32}) after bound checking

function getindex(x::KnetMatrix{T}, c::Colon, i::AbstractVector{I}) where {T,I<:Real}
    xrows,xcols = size(x); ycols = length(i)
    y = similar(x, xrows, ycols)
    if isempty(y); return y; end
    i = Array{Int32}(i)
    checkbetween(i,1,xcols)
    unsafe_getindex!(x,y,c,KnetArray{Int32}(i))
    return y
end

function setindex!(x::KnetMatrix{T}, y::Real, c::Colon, i::AbstractVector{I}) where {T,I<:Real}
    if isempty(i); return x; end
    xrows,xcols = size(x); ycols=length(i)
    i = Array{Int32}(i)
    checkbetween(i,1,xcols)
    unsafe_setindex!(x,T(y),c,KnetArray{Int32}(i))
    return x
end

function setindex!(x::KnetMatrix{T}, y, c::Colon, i::AbstractVector{I}) where {T,I<:Real}
    if ndims(y) != 2; throw(DimensionMismatch()); end
    xrows,xcols = size(x); yrows,ycols=size(y)
    if yrows != xrows; throw(DimensionMismatch()); end
    if ycols != length(i); throw(DimensionMismatch()); end
    if isempty(y); return x; end
    i = Array{Int32}(i)
    checkbetween(i,1,xcols)
    unsafe_setindex!(x,KnetArray{T}(y),c,KnetArray{Int32}(i))
    return x
end

function setindex!(x::KnetMatrix{T}, y, c::AbstractUnitRange, i::AbstractVector{I}) where {T,I<:Real}
    if c == 1:size(x,1)
        setindex!(x, y, :, i)
    else
        throw(MethodError(setindex!,x,y,c,i))
    end
end

## Indexing with (AbstractVector{Real},Colon) calls (KnetArray{Int32},Colon) after bound checking
>>>>>>> 0a2320f8

knetunwrap(x::KnetArray) = x.ptr
knetunwrap(x) = x

import Base: getindex, setindex!

function getindex(A::KnetArray, I...) where {T}
  knetwrap(getindex(A.ptr, map(knetunwrap, I)...))
end

function setindex!(A::KnetArray, v, I...)
  setindex!(A.ptr, knetunwrap(v), map(knetunwrap, I)...)
  return A
end

# AutoGrad functions:
import AutoGrad: zeroslike, sum_outgrads, UngetIndex # , unary_nd, indexed_function, isequivalent, _dbg, ssize
zeroslike(a::KnetArray)=zero(a)
# unary_nd(f, x::KnetArray, eps) = reshape(eltype(x)[unary_nd(indexed_function(f, x, i), x[i], eps) for i in 1:length(x)], size(x))
# isequivalent(x::Union{KnetArray,AbstractArray}, y::Union{KnetArray,AbstractArray}; o...)=(length(x)==length(y) && all(i->isequivalent(x[i],y[i];o...), 1:length(x)))
# _dbg(a::KnetArray) = "K"*_dbg(Array(a))

# Note that KnetArray sum_outgrads is overwriting, i.e. does not support higher order gradients.
sum_outgrads(a::KnetArray{T},b::KnetArray{T}) where {T}=axpy!(1,b,a) # (a+b)

function sum_outgrads(a::KnetArray,b::UngetIndex)
    c = sum_outgrads_karray(a, b.value, b.index...)
    return c
end

# This only works when there are no repeated indices. This is true for index types:
# Real, (Real...), CartesianIndex, Colon, AbstractArray{Bool}, Range, EmptyArray
# and pairs of Union{Real,AbstractUnitRange,Colon} and (Colon,Range)
sum_outgrads_karray(A::KnetArray, X, I...)=setindex!(A, getindex(A,I...) .+ X, I...)

# The following index types may have repeated indices:
# AbstractArray{Real}, AbstractArray{CartesianIndex}, (Colon,AbstractVector{Real}), (AbstractVector{Real},Colon)

c2i(d::Dims,i::AbstractArray{I}) where {I<:CartesianIndex} = Int32[(LinearIndices(d))[c.I...] for c in i]

sum_outgrads_karray(A::KnetArray, X, I::AbstractArray{T}) where {T<:CartesianIndex}=sum_outgrads_karray(A,X,c2i(size(A),I))

for F in (32,64); T=Symbol("Float$F"); @eval begin

    function sum_outgrads_karray(A::KnetArray{$T}, X, I::AbstractArray{R}) where {R<:Real}
        I = KnetArray{Int32}(I)
        X = KnetArray{$T}(X)
        @knet8($("addents_$F"),(Cint,Ptr{Int},Ptr{$T},Ptr{$T}),
               length(I), I, A, X)
        return A
    end

    function sum_outgrads_karray(A::KnetArray{$T}, X, ::Colon, I::AbstractArray{R}) where {R<:Real}
        I = KnetArray{Int32}(I)
        X = KnetArray{$T}(X)
        @knet8($("addcols_$F"),(Cint,Cint,Cint,Ptr{Int},Ptr{$T},Ptr{$T}),
               size(A,1), size(A,2), length(I), I, A, X)
        return A
    end

    function sum_outgrads_karray(A::KnetArray{$T}, X, I::AbstractArray{R}, ::Colon) where {R<:Real}
        I = KnetArray{Int32}(I)
        X = KnetArray{$T}(X)
        @knet8($("addrows_$F"),(Cint,Cint,Cint,Ptr{Int},Ptr{$T},Ptr{$T}),
               size(A,1), size(A,2), length(I), I, A, X)
        return A
    end

    sum_outgrads_karray(A::KnetArray{$T}, X, I::AbstractArray{Bool})=sum_outgrads_karray(A,X,findall(vec(I)))
    sum_outgrads_karray(A::KnetArray{$T}, X, c::Colon, I::AbstractArray{Bool})=sum_outgrads_karray(A,X,c,findall(vec(I)))
    sum_outgrads_karray(A::KnetArray{$T}, X, I::AbstractArray{Bool}, c::Colon)=sum_outgrads_karray(A,X,findall(vec(I)),c)

end; end

# To prevent RSI
ka = KnetArray
export ka


### k[1:2,3:4] .= 0 => materialize!(dotview(k,1:2,3:4),broadcasted(identity,0))

# The following adapted from base: views.jl broadcast.jl subarray.jl
# Much of this will be unnecessary if we can inherit from AbstractArray
import Base: dotview, view, unsafe_view, copyto!, eachindex, _maybe_reshape_parent, reshape, to_shape, SubArray, compute_stride1, axes, check_parent_index_match, IndexStyle
using Base: unalias, index_ndims, @_inline_meta, @boundscheck, ViewIndex, OneTo, rdims, viewindexing, ensure_indexable, index_dimsum, fill_to_length
using Base.Broadcast: Broadcasted

dotview(A::KnetArray,I...) = view(A,I...)

function view(A::KnetArray, I::Vararg{Any,N}) where {N}
    @_inline_meta
    J = map(i->unalias(A,i), to_indices(A, I))
    #TODO: @boundscheck checkbounds(A, J...)
    unsafe_view(_maybe_reshape_parent(A, index_ndims(J...)), J...)
end

function unsafe_view(A::KnetArray, I::Vararg{ViewIndex,N}) where {N}
    @_inline_meta
    SubArray(A, I)
end

eachindex(::IndexLinear, A::KnetArray) = (@_inline_meta; OneTo(length(A)))

_maybe_reshape_parent(A::KnetArray, ::NTuple{1, Bool}) = reshape(A, Val(1))
_maybe_reshape_parent(A::KnetArray{<:Any,1}, ::NTuple{1, Bool}) = reshape(A, Val(1))
_maybe_reshape_parent(A::KnetArray{<:Any,N}, ::NTuple{N, Bool}) where {N} = A
_maybe_reshape_parent(A::KnetArray, ::NTuple{N, Bool}) where {N} = reshape(A, Val(N))

reshape(parent::KnetArray{T,N}, ndims::Val{N}) where {T,N} = parent
reshape(parent::KnetArray, ndims::Val{N}) where N = reshape(parent, rdims(Val(N), axes(parent)))
reshape(parent::KnetArray, shp::Tuple{Union{Integer,OneTo}, Vararg{Union{Integer,OneTo}}}) = reshape(parent, to_shape(shp))

function SubArray(parent::KnetArray, indices::Tuple)
    @_inline_meta
    SubArray(IndexStyle(viewindexing(indices), IndexStyle(parent)), parent, ensure_indexable(indices), index_dimsum(indices...))
end

IndexStyle(::KnetArray)=IndexLinear()

compute_stride1(parent::KnetArray, I::NTuple{N,Any}) where {N} =
    (@_inline_meta; compute_stride1(1, fill_to_length(axes(parent), OneTo(1), Val(N)), I))

function axes(A::KnetArray{T,N}, d) where {T,N}
    @_inline_meta
    d <= N ? axes(A)[d] : OneTo(1)
end

check_parent_index_match(parent::KnetArray{T,N}, ::NTuple{N, Bool}) where {T,N} = nothing

# dotview(P::KnetArray{T,N},I...) where {T,N} =SubArray{T,N,typeof(P),typeof(I),false}(P,I,0,0)
# check_parent_index_match(parent::KnetArray{T,N}, ::NTuple{N, Bool}) where {T,N} = nothing

<<<<<<< HEAD
=======
# We need x[:,:,t] and hx[:,:,l] for RNNs
function getindex(A::KnetArray, ::Colon, ::Colon, I::Real)
    B = reshape(A, stride(A,3), size(A,3))
    reshape(B[:,I], size(A,1), size(A,2))
end

function getindex(A::KnetArray, ::Colon, ::Colon, ::Colon)
    A
end

function getindex(A::KnetArray, ::Colon, ::Colon, I::Index3)
    B = reshape(A, stride(A,3), size(A,3))
    reshape(B[:,I], size(A,1), size(A,2), length(I))
end

function setindex!(x::KnetArray, y, ::Colon, ::Colon, I::Index3)
    reshape(x, stride(x,3), size(x,3))[:,I] = y
    return x
end

function setindex!(x::KnetArray, y, ::Colon, ::Colon, ::Colon)
    copyto!(x,y)
    return x
end

function setindex!(x::KnetArray, y, i::AbstractUnitRange, j::AbstractUnitRange, k::Index3)
    if first(i) == 1 && last(i) == size(x,1) && first(j) == 1 && last(j) == size(x,2)
        setindex!(x, y, :, :, k)
    else
        throw(MethodError(setindex!, (x,y,i,j,k)))
    end
end

function getindex(x::KnetArray{T,2}, ::Colon, m::Array{I,2}) where {T,I<:Integer}
    reshape(x[:,vec(m)], size(x,1), size(m,1), size(m,2))
end

>>>>>>> 0a2320f8

# https://docs.julialang.org/en/v1/manual/types/#man-custom-pretty-printing-1
# Base.show(io::IO, z): single line format used in show, print, inside other objects.
# Base.show(io::IO, ::MIME"text/plain", z): multi-line format used by display.
# Base.show(io::IO, ::MIME"text/html", z): multi-line format for html output.
# get(io, :compact, false), show(IOContext(stdout, :compact=>true),z) for compact (array) printing.
# summary(io::IO, x) = print(io, typeof(x))
# string(z): uses print_to_string.

import Base: show, summary, display, size, getindex

# Hack for printing without copying the whole KnetArray and without inheriting AbstractArray:
struct KnetDisplay{T,N} <: AbstractArray{T,N}; a::KnetArray{T,N}; end
getindex(a::KnetDisplay, i...) = getindex(a.a, i...)
size(a::KnetDisplay) = size(a.a)
summary(io::IO, a::KnetDisplay) = summary(io, a.a)
summary(io::IO, a::KnetArray) = print(io, Base.dims2string(size(a)), " ", typeof(a))
show(io::IO, a::KnetArray) = (print(io,"K"); show(io, KnetDisplay(a)))
show(io::IO, m::MIME"text/plain", a::KnetArray) = show(io, m, KnetDisplay(a))
summary(io::IO, x::AutoGrad.Value{A}) where {A<:KnetArray} = print(io, Base.dims2string(size(x)), " ", typeof(x))


## Broadcasting:

# Both f.(x...) and broadcast(f,x...) turn into materialize(broadcasted(::BroadcastStyle,f,x...)).
import .Broadcast: BroadcastStyle, Style, broadcastable, broadcasted, Broadcasted, materialize!

# Any call involving KnetArray should be unfused: (see AutoGrad/src/core.notes)
broadcasted(::Style{KnetArray}, f, args...) = f(Bcasted.(args)...).value

# The following should set the style for any call that involves a KnetArray:
BroadcastStyle(::Type{<:KnetArray}) = Style{KnetArray}()
broadcastable(x::KnetArray) = x  # This is necessary for the style stuff to work, default definition `collect(x)` turns x into Array.

# Make sure the KnetArray style overrides others except the AutoGrad.Value style:
BroadcastStyle(k::Style{KnetArray}, s::BroadcastStyle) = k
BroadcastStyle(k::Style{KnetArray}, v::Style{AutoGrad.Value}) = v

# We use a different Bcasted type than AutoGrad to avoid infinite loops:
struct Bcasted{T}; value::T; end

# This fixes (x .- log.(sum(exp.(x),dims=:))) where log.(::Number) gives a Broadcasted object
Bcasted(x::Broadcasted) = Bcasted(copy(x))

# For broadcasting Knet primitives the following needs to be defined (see unary.jl, binary.jl)
# f(x::Bcasted) = broadcasted(f, x.value) |> Bcasted
# broadcasted(f,x::Bcasted) = broadcasted(f, x.value) |> Bcasted

# The following fixes in-place assignment operations:

import Base: copyto!
using Base.Broadcast: Broadcasted

function copyto!(a::KnetArray,b::Broadcasted{S,X,F,T}) where {S,X,F<:typeof(identity),T<:Tuple{<:KnetArray}}
    b = b.args[1]
    if size(a) == size(b)
        copyto!(a,b)
    else
        fill!(a,0)
        a .+= b
    end
    return a
end

function copyto!(a::KnetArray,b::Broadcasted{S,X,F,T}) where {S,X,F<:typeof(identity),T<:Tuple{<:Number}}
    fill!(a,b.args[1])
end

function copyto!(a::SubArray{A,B,C,D,E},b::Broadcasted{S,X,F,T}) where {A,B,C<:KnetArray,D,E,S,X,F<:typeof(identity),T<:Tuple{<:Number}}
    setindex!(a.parent, b.args[1], a.indices...)
end

function copyto!(a::SubArray{A,B,C,D,E},b::Broadcasted{S,X,F,T}) where {A,B,C<:KnetArray,D,E,S,X,F<:typeof(identity),T<:Tuple{<:Any}}
    setindex!(a.parent, b.args[1], a.indices...)
end

# copyto!(a::SubArray{T,N,P,I,L},b::Broadcasted) where {T,N,P<:KnetArray,I,L} = setindex!(a.parent, copy(b), a.indices...)
# copyto!(a::SubArray{T,N,P,I,L},b::Broadcasted{<:Broadcast.AbstractArrayStyle{0}}) where {T,N,P<:KnetArray,I,L} = (if !isempty(b); setindex!(a.parent, first(b), a.indices...); end)
<|MERGE_RESOLUTION|>--- conflicted
+++ resolved
@@ -397,299 +397,8 @@
 # @primitive convert(t::Type,x::KnetArray),dy  nothing  convert(KnetArray,dy)
 # @primitive convert(t::Type{KnetArray},x::AbstractArray),dy  nothing  convert(Array,dy)
 
-<<<<<<< HEAD
 knetwrap(x::CuArray) = KnetArray(x)
 knetwrap(x) = x
-=======
-### INDEXING
-## Indexing with Real
-## Indexing with Tuple{Real}
-## Indexing with CartesianIndex: calls Tuple{Real}
-## Indexing with AbstractUnitRange
-## Indexing with Colon
-## Indexing with KnetArray{Int32}: low level, only Int32 supported, no bound checking
-## Indexing with (Colon,KnetArray{Int32})
-## Indexing with (KnetArray{Int32},Colon)
-## Indexing with AbstractArray{Real} calls KnetArray{Int32} after boundchecking
-## Indexing with AbstractArray{CartesianIndex} calls AbstractArray{Real}
-## Indexing with Empty Array or other unrecognized AbstractArray calls AbstractArray{Real}
-## Indexing with (Colon,AbstractVector{Real}) calls (Colon,KnetArray{Int32}) after bound checking
-## Indexing with (AbstractVector{Real},Colon) calls (KnetArray{Int32},Colon) after bound checking
-## Indexing with StepRange calls AbstractArray{Real}
-## Indexing with (StepRange,Colon) calls (AbstractArray{Real},Colon)
-## Indexing with (Colon,StepRange) calls (Colon,AbstractArray{Real})
-## Indexing with AbstractArray{Bool} calls KnetArray{Int32}; no need for bound checking
-## Indexing with (Colon,AbstractVector{Bool}) calls (Colon,KnetArray{Int32}); no need for bound checking
-## Indexing with (AbstractVector{Bool},Colon) calls (KnetArray{Int32},Colon); no need for bound checking
-## Indexing with KnetArray{T} for logicals calls KnetArray{Int32}
-## Indexing with Pair{Union{Real,AbstractUnitRange,Colon}}
-
-
-import Base: getindex, setindex!, unsafe_getindex, unsafe_setindex!
-
-## Indexing with Real
-
-function getindex(A::KnetArray{T}, I::Real) where {T}
-    J = Int(I)
-    if !(1 <= J <= length(A)); throw(BoundsError(A,J)); end
-    _unsafe_copy!(T[0], 1, A, J, 1)[1]
-end
-
-function setindex!(A::KnetArray{T}, v, I::Real) where {T}
-    J = Int(I)
-    if !(1 <= J <= length(A)); throw(BoundsError(A,J)); end
-    _unsafe_copy!(A, J, T[v], 1, 1)
-    return A
-end
-
-## Indexing with Tuple{Real}
-# Julia #14770
-# If I is shorter than ndims(A) but longer than 1 the remaining indices assumed =1
-# Also extra 1's at the end of I are ignored
-
-function getindex(A::KnetArray{T}, I::Real...) where {T}
-    J = ntuple(i->Int(I[i]), length(I)) # deprecated: Base.to_indexes(I...)
-    @inbounds for j=1:length(J)
-        if !(1 <= J[j] <= size(A,j)); throw(BoundsError(A,J)); end
-    end
-    i = (LinearIndices(size(A)))[J...]
-    _unsafe_copy!(T[0], 1, A, i, 1)[1]
-end
-
-function setindex!(A::KnetArray{T}, v, I::Real...) where {T}
-    J = ntuple(i->Int(I[i]), length(I)) # deprecated: Base.to_indexes(I...)
-    @inbounds for j=1:length(J)
-        if !(1 <= J[j] <= size(A,j)); throw(BoundsError(A,J)); end
-    end
-    i = (LinearIndices(size(A)))[J...]
-    _unsafe_copy!(A, i, T[v], 1, 1)
-    return A
-end
-
-## Indexing with CartesianIndex: calls Tuple{Real}
-
-function getindex(A::KnetArray{T}, c::CartesianIndex) where {T}
-    getindex(A, c.I...)
-end
-
-function setindex!(A::KnetArray{T}, v, c::CartesianIndex) where {T}
-    setindex!(A, v, c.I...)
-end
-
-## Indexing with AbstractUnitRange
-# We will implement indexing ranges as views not copies, if possible (when contiguous).
-# For contiguous memory without stride all but the last >1 dimension must be full
-# The original getindex(a,i:j...) for AbstractArray copies:
-# function _getindex(l::LinearIndexing, A::AbstractArray, I::Union{Real, AbstractArray, Colon}...)
-# in abstractarray.jl:487,multidimensional.jl:184.
-
-function getindex(A::KnetArray{T}, I::AbstractUnitRange) where {T}
-    if !(1 <= first(I) <= last(I) <= length(A)); throw(BoundsError(A,I)); end
-    off = 1+(first(I)-1)*sizeof(T)
-    len = length(I)*sizeof(T)
-    ptr = KnetPtr(A.ptr, off, len)
-    KnetArray{T,1}(ptr, (length(I),))
-end
-
-# Efficient fill:
-for S in (32,64); T = Symbol("Float$S"); F = "fill_$S"
-    @eval function unsafe_setindex!(a::KnetArray{$T},v::$T,I::AbstractUnitRange)
-        @knet8($F,(Cint,$T,Ptr{$T}),length(I),v,pointer(a,first(I)))
-        return a
-    end
-end
-
-function setindex!(A::KnetArray{T}, v::Real, I::AbstractUnitRange) where {T}
-    if !(1 <= first(I) <= last(I) <= length(A)); throw(BoundsError(A,I)); end
-    if length(I)==0; return A; end
-    unsafe_setindex!(A,T(v),I)
-    return A
-end
-
-function setindex!(A::KnetArray{T}, v::Real, I::AbstractUnitRange{Bool}) where {T} # julia4 ambig fix
-    if !(1 <= first(I) <= last(I) <= length(A)); throw(BoundsError(A,I)); end
-    if length(I)==0; return A; end
-    unsafe_setindex!(A,T(v),I)
-    return A
-end
-
-function setindex!(A::KnetArray{T}, v, I::AbstractUnitRange) where {T}
-    if !(1 <= first(I) <= last(I) <= length(A)); throw(BoundsError(A,I)); end
-    if length(v)!=length(I); throw(DimensionMismatch()); end
-    if length(I)==0; return A; end
-    if eltype(v)!=T; v = convert(Array{T},v); end
-    _unsafe_copy!(A,first(I),v,1,length(I))
-    return A
-end
-
-## Indexing with Colon
-# Note that getindex(a,:) returns a view not a copy
-
-function getindex(A::KnetArray, I::Colon)
-    reshape(A,length(A))
-end
-
-function setindex!(A::KnetArray{T}, v::Real, I::Colon) where {T}
-    if length(A)==0; return A; end
-    unsafe_setindex!(A, T(v), 1:length(A))
-    return A
-end
-
-function setindex!(A::KnetArray{T}, v, I::Colon) where {T}
-    if length(v)!=length(A); throw(DimensionMismatch()); end
-    if length(v)==0; return A; end
-    if eltype(v)!=T; v = convert(Array{T},v); end
-    _unsafe_copy!(A,1,v,1,length(A))
-    return A
-end
-
-for F in (32,64); T=Symbol("Float$F"); @eval begin
-
-## Indexing with KnetArray{Int32}: low level, only Int32 supported, no bounds checking
-
-    function unsafe_getindex!(x::KnetArray{$T}, y::KnetArray{$T}, i::KnetArray{Int32})
-        @knet8($("getents_$F"),(Cint,Ptr{Int},Ptr{$T},Ptr{$T}), length(i), i, x, y)
-        return y
-    end
-
-    function unsafe_setindex!(x::KnetArray{$T}, y::$T, i::KnetArray{Int32})
-        @knet8($("setent1_$F"),(Cint,Ptr{Int},Ptr{$T},$T), length(i), i, x, y)
-        return x
-    end
-
-    function unsafe_setindex!(x::KnetArray{$T}, y::KnetArray{$T}, i::KnetArray{Int32})
-        @knet8($("setents_$F"),(Cint,Ptr{Int},Ptr{$T},Ptr{$T}), length(i), i, x, y)
-        return x
-    end
-
-## Indexing with (Colon,KnetArray{Int32})
-# TODO: Just special case rows and columns in matrices until we have a more general solution
-
-    function unsafe_getindex!(x::KnetMatrix{$T}, y::KnetMatrix{$T}, ::Colon, i::KnetVector{Int32})
-        @knet8($("getcols_$F"),(Cint,Cint,Cint,Ptr{Int},Ptr{$T},Ptr{$T}),
-               size(x,1), size(x,2), length(i), i, x, y)
-        return y
-    end
-
-    function unsafe_setindex!(x::KnetMatrix{$T}, y::$T, ::Colon, i::KnetVector{Int32})
-        @knet8($("setcol1_$F"),(Cint,Cint,Cint,Ptr{Int},Ptr{$T},$T),
-               size(x,1), size(x,2), length(i), i, x, y)
-        return x
-    end
-
-    function unsafe_setindex!(x::KnetMatrix{$T}, y::KnetMatrix{$T}, ::Colon, i::KnetVector{Int32})
-        @knet8($("setcols_$F"),(Cint,Cint,Cint,Ptr{Int},Ptr{$T},Ptr{$T}),
-               size(x,1), size(x,2), length(i), i, x, y)
-        return x
-    end
-
-## Indexing with (KnetArray{Int32},Colon)
-
-    function unsafe_getindex!(x::KnetMatrix{$T}, y::KnetMatrix{$T}, i::KnetVector{Int32}, ::Colon)
-        @knet8($("getrows_$F"),(Cint,Cint,Cint,Ptr{Int},Ptr{$T},Ptr{$T}),
-               size(x,1), size(x,2), length(i), i, x, y)
-        return y
-    end
-
-    function unsafe_setindex!(x::KnetMatrix{$T}, y::KnetMatrix{$T}, i::KnetVector{Int32}, ::Colon)
-        @knet8($("setrows_$F"),(Cint,Cint,Cint,Ptr{Int},Ptr{$T},Ptr{$T}),
-               size(x,1), size(x,2), length(i), i, x, y)
-        return x
-    end
-
-    function unsafe_setindex!(x::KnetMatrix{$T}, y::$T, i::KnetVector{Int32}, ::Colon)
-        @knet8($("setrow1_$F"),(Cint,Cint,Cint,Ptr{Int},Ptr{$T},$T),
-               size(x,1), size(x,2), length(i), i, x, y)
-        return x
-    end
-
-end; end
-
-# bound checking
-
-function checkbetween(i::AbstractArray{I},lo::L,hi::H) where {I<:Integer,L<:Integer,H<:Integer}
-    checkbetween(Array{Int32}(i),Int32(lo),Int32(hi))
-end
-
-function checkbetween(i::Array{Int32},lo::Int32,hi::Int32)
-    @inbounds for ii in i
-        if !(lo <= ii <= hi)
-            throw(BoundsError(lo:hi, ii))
-        end
-    end
-end
-
-## Indexing with AbstractArray{Real} calls KnetArray{Int32} after boundchecking
-
-function getindex(x::KnetArray{T}, i::AbstractArray{I}) where {T,I<:Real}
-    y = similar(x, size(i))
-    if isempty(y); return y; end
-    i = Array{Int32}(i)
-    checkbetween(i, 1, length(x))
-    unsafe_getindex!(x,y,KnetArray{Int32}(i))
-    return y
-end
-
-function setindex!(x::KnetArray{T}, y::Real, i::AbstractArray{I}) where {T,I<:Real}
-    if isempty(i); return x; end
-    i = Array{Int32}(i)
-    checkbetween(i, 1, length(x))
-    unsafe_setindex!(x,T(y),KnetArray{Int32}(i))
-    return x
-end
-
-function setindex!(x::KnetArray{T}, y, i::AbstractArray{I}) where {T,I<:Real}
-    if length(y) != length(i); throw(DimensionMismatch()); end
-    if isempty(i); return x; end
-    i = Array{Int32}(i)
-    checkbetween(i, 1, length(x))
-    unsafe_setindex!(x,KnetArray{T}(y),KnetArray{Int32}(i))
-    return x
-end
-
-## Indexing with (Colon,AbstractVector{Real}) calls (Colon,KnetArray{Int32}) after bound checking
-
-function getindex(x::KnetMatrix{T}, c::Colon, i::AbstractVector{I}) where {T,I<:Real}
-    xrows,xcols = size(x); ycols = length(i)
-    y = similar(x, xrows, ycols)
-    if isempty(y); return y; end
-    i = Array{Int32}(i)
-    checkbetween(i,1,xcols)
-    unsafe_getindex!(x,y,c,KnetArray{Int32}(i))
-    return y
-end
-
-function setindex!(x::KnetMatrix{T}, y::Real, c::Colon, i::AbstractVector{I}) where {T,I<:Real}
-    if isempty(i); return x; end
-    xrows,xcols = size(x); ycols=length(i)
-    i = Array{Int32}(i)
-    checkbetween(i,1,xcols)
-    unsafe_setindex!(x,T(y),c,KnetArray{Int32}(i))
-    return x
-end
-
-function setindex!(x::KnetMatrix{T}, y, c::Colon, i::AbstractVector{I}) where {T,I<:Real}
-    if ndims(y) != 2; throw(DimensionMismatch()); end
-    xrows,xcols = size(x); yrows,ycols=size(y)
-    if yrows != xrows; throw(DimensionMismatch()); end
-    if ycols != length(i); throw(DimensionMismatch()); end
-    if isempty(y); return x; end
-    i = Array{Int32}(i)
-    checkbetween(i,1,xcols)
-    unsafe_setindex!(x,KnetArray{T}(y),c,KnetArray{Int32}(i))
-    return x
-end
-
-function setindex!(x::KnetMatrix{T}, y, c::AbstractUnitRange, i::AbstractVector{I}) where {T,I<:Real}
-    if c == 1:size(x,1)
-        setindex!(x, y, :, i)
-    else
-        throw(MethodError(setindex!,x,y,c,i))
-    end
-end
-
-## Indexing with (AbstractVector{Real},Colon) calls (KnetArray{Int32},Colon) after bound checking
->>>>>>> 0a2320f8
 
 knetunwrap(x::KnetArray) = x.ptr
 knetunwrap(x) = x
@@ -821,47 +530,6 @@
 
 # dotview(P::KnetArray{T,N},I...) where {T,N} =SubArray{T,N,typeof(P),typeof(I),false}(P,I,0,0)
 # check_parent_index_match(parent::KnetArray{T,N}, ::NTuple{N, Bool}) where {T,N} = nothing
-
-<<<<<<< HEAD
-=======
-# We need x[:,:,t] and hx[:,:,l] for RNNs
-function getindex(A::KnetArray, ::Colon, ::Colon, I::Real)
-    B = reshape(A, stride(A,3), size(A,3))
-    reshape(B[:,I], size(A,1), size(A,2))
-end
-
-function getindex(A::KnetArray, ::Colon, ::Colon, ::Colon)
-    A
-end
-
-function getindex(A::KnetArray, ::Colon, ::Colon, I::Index3)
-    B = reshape(A, stride(A,3), size(A,3))
-    reshape(B[:,I], size(A,1), size(A,2), length(I))
-end
-
-function setindex!(x::KnetArray, y, ::Colon, ::Colon, I::Index3)
-    reshape(x, stride(x,3), size(x,3))[:,I] = y
-    return x
-end
-
-function setindex!(x::KnetArray, y, ::Colon, ::Colon, ::Colon)
-    copyto!(x,y)
-    return x
-end
-
-function setindex!(x::KnetArray, y, i::AbstractUnitRange, j::AbstractUnitRange, k::Index3)
-    if first(i) == 1 && last(i) == size(x,1) && first(j) == 1 && last(j) == size(x,2)
-        setindex!(x, y, :, :, k)
-    else
-        throw(MethodError(setindex!, (x,y,i,j,k)))
-    end
-end
-
-function getindex(x::KnetArray{T,2}, ::Colon, m::Array{I,2}) where {T,I<:Integer}
-    reshape(x[:,vec(m)], size(x,1), size(m,1), size(m,2))
-end
-
->>>>>>> 0a2320f8
 
 # https://docs.julialang.org/en/v1/manual/types/#man-custom-pretty-printing-1
 # Base.show(io::IO, z): single line format used in show, print, inside other objects.
@@ -939,4 +607,4 @@
 end
 
 # copyto!(a::SubArray{T,N,P,I,L},b::Broadcasted) where {T,N,P<:KnetArray,I,L} = setindex!(a.parent, copy(b), a.indices...)
-# copyto!(a::SubArray{T,N,P,I,L},b::Broadcasted{<:Broadcast.AbstractArrayStyle{0}}) where {T,N,P<:KnetArray,I,L} = (if !isempty(b); setindex!(a.parent, first(b), a.indices...); end)
+# copyto!(a::SubArray{T,N,P,I,L},b::Broadcasted{<:Broadcast.AbstractArrayStyle{0}}) where {T,N,P<:KnetArray,I,L} = (if !isempty(b); setindex!(a.parent, first(b), a.indices...); end)