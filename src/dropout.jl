# Note that we tried and failed to automate the detection of "train"
# mode looking at the type of argument.  The argument is of type Value
# only during training and only if it is a value influenced by model
# weights.  However people typically apply dropout to the input which
# is not a Value.  So we are going back to no automation, make sure to
# supply p=0 during testing to stop dropout.

"""
    dropout(x, p)

Given an array `x` and probability `0<=p<=1`, just return `x` if
`p==0`, or return an array `y` in which each element is 0 with
probability `p` or `x[i]/(1-p)` with probability `1-p`.  Use
`seed::Number` to set the random number seed for reproducible
results. See [(Srivastava et al. 2014)](http://www.jmlr.org/papers/v15/srivastava14a.html)
for a reference.

"""
function dropout(x,p; seed=0)
    if 0 < p < 1
        if seed != 0; Knet.seed!(seed); end
        dropout!(p,x,similar(x))
    elseif p == 0
        x
    elseif p == 1
        zero(x)
    else
        error("Dropout probability not in [0:1]: $p")
    end
end

function dropback(dy,y,x,p)
    if 0 < p < 1
        dropback!(p,x,y,dy,similar(x))
    elseif p == 0
        dy
    elseif p == 1
        zero(x)
    else
        error("Dropout probability not in [0:1]: $p")
    end
end

# Turn dropout into an AutoGrad primitive
<<<<<<< HEAD
@primitive dropout(x,p;seed=0),dy,y dropback(getval.((dy,y,x,p))...)
=======
@primitive dropout(x,p;seed=0),dy,y dropback(value.((dy,y,x,p))...)
>>>>>>> 43421754

# GPU implementation
for S in (32,64)
    T = Symbol("Float$S")
    forw = Symbol("dropout_$S")
    back = Symbol("dropback_$S")
    @eval begin
        function dropout!(p::Number, x::KnetArray{$T}, y::KnetArray{$T})
            rand!(y)
            @knet8($forw,(Cint,$T,Ptr{$T},Ptr{$T}),length(y),$T(p),x,y)
            return y
        end
        function dropback!(p::Number, x::KnetArray{$T}, y::KnetArray{$T}, dy::KnetArray{$T}, dx::KnetArray{$T})
            @knet8($back,(Cint,$T,Ptr{$T},Ptr{$T},Ptr{$T},Ptr{$T}),length(dx),$T(p),x,y,dy,dx)
            return dx
        end
    end
end

# CPU implementation
function dropout!(p,x,y)
    rand!(y)
    p = convert(eltype(y),p)
    q = 1-p
    @inbounds for i=1:length(y)
        if y[i] > p
            y[i] = x[i] / q
        else
            y[i] = 0
        end
    end
    return y
end

function dropback!(p,x,y,dy,dx)
    p = convert(eltype(y),p)
    q = 1-p
    @inbounds for i=1:length(dx)
        if y[i] == 0
            dx[i] = 0
        else
            dx[i] = dy[i] / q
        end
    end
    return dx
end
<|MERGE_RESOLUTION|>--- conflicted
+++ resolved
@@ -42,11 +42,7 @@
 end
 
 # Turn dropout into an AutoGrad primitive
-<<<<<<< HEAD
-@primitive dropout(x,p;seed=0),dy,y dropback(getval.((dy,y,x,p))...)
-=======
 @primitive dropout(x,p;seed=0),dy,y dropback(value.((dy,y,x,p))...)
->>>>>>> 43421754
 
 # GPU implementation
 for S in (32,64)
