--- conflicted
+++ resolved
@@ -127,32 +127,6 @@
     dcx
 end
 
-<<<<<<< HEAD
-RNN(i::Int,h::Int;o...)=((r,w)=rnninit(i,h;o...); r.w=param(w); r)
-
-# New interface: added w as an extra field to the RNN struct. Did not change anything else
-# above for backward compatibility.
-
-# For hidden input and output: if hidden=nothing (default) do not initialize hx or return
-# hy. If hidden=Array{Any}, initialize hx from it, empty and push value(hy) back into
-# it. This runs the risk of the user using hy in the loss, resulting in incorrect gradients
-# because its Result struct was lost to value(). Alternatives:
-## keyword keepstate::Bool and keep hx internally? user can't get to hy, can't specify hx.
-## return Result, but strip before next call (h = value.(hidden)). user can play with hy and
-## use it in loss, except using it as hx for another rnn call.
-# making hidden a regular arg may be more meaningful (but one that gets overwritten?)
-
-function (r::RNN)(x; batchSizes=nothing, hidden=nothing)
-    tr = !isempty(AutoGrad._tapes)
-    hy = (hidden != nothing)
-    cy = (hidden != nothing && r.mode == 2)
-    # h = (hidden != nothing ? value.(hidden) : ())
-    h = (hidden != nothing ? hidden : ())
-    (y, hyout, cyout, rs) = rnnforw(r, r.w, x, h...; hy=hy, cy=cy, training=tr, batchSizes=batchSizes)
-    if hidden != nothing; empty!(hidden); end
-    if hy; push!(hidden, hyout); end
-    if cy; push!(hidden, cyout); end
-=======
 function RNN(inputSize, hiddenSize;
              h=nothing, c=nothing,
              handle=gethandle(),
@@ -222,7 +196,6 @@
     # I do the clearing in the back function when I know the iteration is done for sure.
     if hy; r.h = hyout; end
     if cy; r.c = cyout; end
->>>>>>> 0a2320f8
     return y
 end
 
@@ -528,68 +501,7 @@
     return ws
 end
 
-<<<<<<< HEAD
-function rnninit(inputSize, hiddenSize;
-                 handle=gethandle(),
-                 numLayers=1,
-                 dropout=0.0,
-                 skipInput=false,     # CUDNN_LINEAR_INPUT = 0, CUDNN_SKIP_INPUT = 1
-                 bidirectional=false, # CUDNN_UNIDIRECTIONAL = 0, CUDNN_BIDIRECTIONAL = 1
-                 rnnType=:lstm,       # CUDNN_RNN_RELU = 0, CUDNN_RNN_TANH = 1, CUDNN_LSTM = 2, CUDNN_GRU = 3
-                 dataType=Float32,    # CUDNN_DATA_FLOAT  = 0, CUDNN_DATA_DOUBLE = 1, CUDNN_DATA_HALF   = 2
-                 algo=0,              # CUDNN_RNN_ALGO_STANDARD = 0, CUDNN_RNN_ALGO_PERSIST_STATIC = 1, CUDNN_RNN_ALGO_PERSIST_DYNAMIC = 2
-                 seed=0,              # seed=0 for random init, positive integer for replicability
-                 winit=xavier,
-                 binit=zeros,
-                 usegpu=(gpu()>=0),
-                 )
-    inputMode = skipInput ? 1 : 0
-    direction = bidirectional ? 1 : 0
-    mode = findfirst(isequal(rnnType), (:relu,:tanh,:lstm,:gru))
-    if mode == nothing; error("rnninit: Valid modes are :relu,:tanh,:lstm,:gru"); end
-    mode = mode - 1
-    if usegpu
-        dropoutDesc = DD(handle=handle,dropout=dropout,seed=seed) # Need to keep dropoutDesc in RNN so it does not get gc'ed.
-        rnnDesc = RD(hiddenSize,numLayers,dropoutDesc,inputMode,direction,mode,algo,dataType)
-        r = RNN(inputSize,hiddenSize,numLayers,dropout,seed,inputMode,direction,mode,algo,dataType,rnnDesc,dropoutDesc,nothing,nothing,nothing,nothing)
-        w = KnetArray{dataType}(undef,1,1,Int(cudnnGetRNNParamsSize(r)))
-    else
-        r = RNN(inputSize,hiddenSize,numLayers,dropout,seed,inputMode,direction,mode,algo,dataType,nothing,nothing,nothing,nothing,nothing,nothing)
-        # TODO: make this a separate function?
-        w = begin
-            whidden = hiddenSize * hiddenSize
-            winput =  skipInput ? 0 : hiddenSize * inputSize
-            bhidden = hiddenSize
-            binput =  bhidden
-            coef = (mode == 2 ? 4 : mode == 3 ? 3 : 1) * (1 + direction)
-            nparams = 0
-            for i = 1:r.numLayers
-                nparams += coef * (whidden + winput + bhidden + binput)
-                winput = (1 + direction) * whidden
-                binput = bhidden
-            end
-            Array{dataType}(undef,1,1,nparams)
-        end
-    end
-    for a in rnnparams(r,w; handle=handle, useview=true)
-        if a == nothing
-            continue
-        elseif ndims(a) == 2
-            copyto!(a, winit(dataType, size(a)))
-        elseif ndims(a) == 1
-            copyto!(a, binit(dataType, size(a)))
-        else
-            error()
-        end
-    end
-    return (r,w)
-end
-
-
-function rnnforw(r::RNN, w::KnetArray{T}, x::KnetArray{T},
-=======
 function rnnforw(r::RNN{KnetArray{T,3}}, w::KnetArray{T,3}, x::KnetArray{T},
->>>>>>> 0a2320f8
                  hx::Union{KnetArray{T},Nothing}=nothing,
                  cx::Union{KnetArray{T},Nothing}=nothing;
                  handle=cudnnhandle(),
@@ -699,7 +611,7 @@
     # Doing it here is safe, means the iteration is done and we are taking gradients.
     # Note that this does not work on the cpu and these have to be cleaned by hand.
     # The cpu version is not a primitive and has no back function. (TODO: find better solution)
-    r.h = value(r.h); r.c = value(r.c) 
+    r.h = value(r.h); r.c = value(r.c)
     rnnback(r, w, x, y, dy, hx, cx, dhy, dcy, rs; o...)
 end
 
@@ -1043,10 +955,8 @@
     return (hcat(ys...), hout(hx, hy, hrems), r.mode==2 ? hout(cx, cy, crems) : nothing, nothing)
 end
 
-<<<<<<< HEAD
 # Hack to make this work with Kptr->CuArray (mji/cuarrays):
 getindex(x::KnetArray, r::UnitRange) = KnetArray(view(x.ptr, r))
-=======
 
 ## DEPRECATED:
 function rnninit(x...; o...)
@@ -1065,5 +975,4 @@
     @warn "rnnparam(r,w,l,i,d) is deprecated, use rnnparam(r,l,i,d) instead" maxlog=1
     @assert value(w)===value(r.w)
     rnnparam(r,l,i,d;o...)
-end
->>>>>>> 0a2320f8
+end