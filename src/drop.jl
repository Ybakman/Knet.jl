--- conflicted
+++ resolved
@@ -18,11 +18,7 @@
 end
 
 function back(l::Drop, dy; o...)
-<<<<<<< HEAD
-    @assert length(dy)==length(l.xdrop)
-=======
     @assert issimilar(dy, l.xdrop) "$(summary(dy)) !~ $(summary(l.xdrop))"
->>>>>>> 014fb838
     if l.dropout > 0
         drop(dy, l.xdrop, l.dropout, 1/(1-l.dropout))
     end
